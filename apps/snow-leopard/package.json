--- conflicted
+++ resolved
@@ -9,11 +9,8 @@
     "lint": "next lint"
   },
   "dependencies": {
-<<<<<<< HEAD
     "@radix-ui/react-slot": "^1.1.0",
-=======
     "@radix-ui/react-popover": "^1.1.14",
->>>>>>> 08f6038a
     "@snow-leopard/db": "workspace:*",
     "@vercel/og": "^0.6.8",
     "autoprefixer": "^10.4.18",
