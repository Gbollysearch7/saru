"use client";

import Link from "next/link";
import { Crimson_Text } from "next/font/google";
import { useEffect, useRef } from "react";
import { useRouter } from "next/navigation";
import { authClient } from "@/lib/auth-client";
import { CardHeader, Card, CardContent } from "@/components/ui/card";
import { Button } from "@/components/ui/button";
import { GripVertical, X, Check } from 'lucide-react';
import Image from 'next/image';
import { motion, useInView } from "framer-motion";
import { Tooltip, TooltipTrigger, TooltipContent, TooltipProvider } from '@/components/ui/tooltip';
import Script from 'next/script';

const crimson = Crimson_Text({
  weight: ["400", "700"],
  subsets: ["latin"],
  display: "swap",
});

export default function Home() {
  const router = useRouter();
  const featuresRef = useRef<HTMLElement>(null);
  const isFeaturesInView = useInView(featuresRef, { once: true, amount: 0.3 });
  // Individual card in-view refs for staggered, per-card animations
  const card1Ref = useRef<HTMLDivElement>(null);
  const card2Ref = useRef<HTMLDivElement>(null);
  const card3Ref = useRef<HTMLDivElement>(null);
  const card1InView = useInView(card1Ref, { once: true, amount: 0.5 });
  const card2InView = useInView(card2Ref, { once: true, amount: 0.5 });
  const card3InView = useInView(card3Ref, { once: true, amount: 0.5 });

  const socialProofRef = useRef<HTMLElement>(null);
  const isSocialProofInView = useInView(socialProofRef, { once: true, amount: 0.2 });
  const proof1Ref = useRef<HTMLDivElement>(null);
  const proof2Ref = useRef<HTMLDivElement>(null);
  const proof3Ref = useRef<HTMLDivElement>(null);
  const proof1InView = useInView(proof1Ref, { once: true, amount: 0.5 });
  const proof2InView = useInView(proof2Ref, { once: true, amount: 0.5 });
  const proof3InView = useInView(proof3Ref, { once: true, amount: 0.5 });

  useEffect(() => {
    const checkSession = async () => {
      try {
        const { data: session, error } = await authClient.getSession();
        if (error) {
          console.error("Error fetching session:", error);
          return;
        }
        if (session?.user) {
          router.push("/documents");
        }
      } catch (error) {
        console.error("Error checking session unexpectedly:", error);
      }
    };
    checkSession();
  }, [router]);

  const handleBeginClick = async () => {
    const { data: session } = await authClient.getSession();
    if (session?.user) {
      router.push("/documents");
    } else {
      router.push("/login?redirect=/documents");
    }
  };

  return (
    <div className="relative min-h-screen overflow-hidden bg-background text-foreground">
      {/* Header */}
      <header className="absolute top-0 w-full z-10 py-4">
        <div className="container mx-auto flex justify-between items-center px-6 md:px-8 lg:px-12">
          <h1 className="text-xl font-normal tracking-tighter text-foreground/90">
            snow leopard
          </h1>
          <Button variant="outline" size="sm" className="rounded-full" onClick={handleBeginClick}>
            Begin
          </Button>
        </div>
      </header>

      {/* Hero Section */}
      <section id="hero" className="pt-20 pb-20 bg-background">
        <div className="container mx-auto px-6 md:px-8 lg:px-12 flex flex-col items-center text-center">
          {/* Title Group */}
          <div className="space-y-0">
            <div className="relative">
              <h2
                className={`text-6xl md:text-[128px] ${crimson.className} tracking-[-0.08em] leading-none text-foreground`}
              >
                Tab, Tab, Apply
              </h2>
            </div>

            <div className="relative mt-4">
              <h3
                className={`text-6xl md:text-[128px] ${crimson.className} tracking-[-0.06em] leading-none text-foreground `}
              >
                Brilliance
                <span className="animate-blink ml-0.5 font-normal">|</span>
              </h3>
            </div>
          </div>

          {/* Tagline */}
          <p className="text-xl text-muted-foreground mt-4 max-w-md text-balance mx-auto font-light">
            The most satisfying, intuitive AI writing tool, and it&apos;s open
            source.
          </p>

          {/* CTA Buttons */}
          <div className="flex gap-2 mt-6 justify-center">
            <Button asChild variant="outline" size="sm" className="rounded-full">
              <Link href="/login">
                Begin{" "}
                <span className="inline-block ml-2 text-xs transition-transform group-hover:translate-x-0.5">
                  ›
                </span>
              </Link>
            </Button>
            <Button asChild variant="secondary" size="sm" className="rounded-full">
              <Link href="https://github.com/will-lp1/snowleopard" target="_blank" rel="noopener noreferrer">
                GitHub{" "}
                <span className="inline-block ml-2 text-xs transition-transform group-hover:translate-x-0.5">
                  ›
                </span>
              </Link>
            </Button>
          </div>

          <div className="mt-16 flex justify-center w-full">
            <div className="hero-frame">
              <Image
                src="/images/SLlight.jpeg"
                alt="Snow Leopard Demo Preview"
                width={1200}
                height={675}
                className="rounded-lg block dark:hidden"
                priority={true}
              />
              <Image
                src="/images/SLdark.jpeg"
                alt="Snow Leopard Demo Preview (Dark Mode)"
                width={1200}
                height={675}
                className="rounded-lg hidden dark:block"
                priority={true}
              />
            </div>
          </div>
        </div>
      </section>

      <section
        id="features"
        ref={featuresRef}
        aria-labelledby="features-heading"
        className={`py-20 ${isFeaturesInView ? 'in-view' : ''}`}
      >
        <div className="container mx-auto px-6 md:px-8 lg:px-12">
          <div className="text-center mb-16">
            <h2 id="features-heading" className={`text-4xl md:text-5xl font-medium ${crimson.className} tracking-tight text-foreground`}>
              Explore the Magic
            </h2>
            <p className="mt-4 text-lg text-muted-foreground max-w-xl mx-auto">
              Discover how Snow Leopard transforms your writing experience with these core features.
            </p>
          </div>
          <div className="grid grid-cols-1 md:grid-cols-3 gap-8">
            {/* Card 1: Inline Suggestion Demo */}
            <motion.div
              ref={card1Ref}
              initial={{ opacity: 0, y: 20 }}
              animate={card1InView ? { opacity: 1, y: 0 } : {}}
              transition={{ duration: 0.6, delay: 0.1 }}
              className="w-full"
            >
              <Card className="flex flex-col min-h-[320px] rounded-xl overflow-visible">
                <CardHeader className="p-6 text-base font-medium">
                  Real-time Inline Suggestions
                </CardHeader>
                <CardContent className="p-6 text-sm text-muted-foreground flex-grow">
                  <p className="demo-prose-mirror-style">
                    <span className="demo-text-base">You start typing, and the AI offers</span>
                    <span className="inline-suggestion-wrapper">
                      <span className="demo-inline-suggestion-animated" data-suggestion=" a helpful completion."></span>
                      <kbd className="inline-tab-icon">Tab</kbd>
                    </span>
                  </p>
                </CardContent>
              </Card>
            </motion.div>

            {/* Card 2: Suggestion Overlay Demo */}
            <motion.div
              ref={card2Ref}
              initial={{ opacity: 0, y: 20 }}
              animate={card2InView ? { opacity: 1, y: 0 } : {}}
              transition={{ duration: 0.6, delay: 0.2 }}
              className="w-full"
            >
              <Card className="flex flex-col min-h-[320px] rounded-xl overflow-visible">
                <CardHeader className="p-6 text-base font-medium">
                  Powerful Selection Edits
                </CardHeader>
                <CardContent className="p-6 text-sm text-muted-foreground flex-grow relative overflow-visible">
                  <p className="demo-prose-mirror-style">
                    <span className="demo-text-base">This phrasing <span className="demo-selected-text-animated">is a bit weak and verbose.</span> Let&apos;s ask the AI to improve it.</span>
                  </p>
                  <div className="demo-suggestion-overlay-animated border border-border">
                    <div className="demo-overlay-header">
                      <GripVertical size={14} className="text-muted-foreground/70 demo-overlay-drag-handle" />
                      <h3 className="text-xs font-medium">Suggestion</h3>
                    </div>
                    <div className="demo-overlay-input-placeholder">
                      {/* Text will be animated by CSS ::before */}
                    </div>
                    <div className="demo-overlay-diff-view">
                      <span className="text-red-500 line-through dark:text-red-400/70">is a bit weak and verbose.</span>
                      <span className="text-green-600 dark:text-green-400/70 ml-1 demo-diff-new-text-animated">lacks punch and impact.</span>
                    </div>
                    <div className="demo-overlay-actions">
                      <Button variant="ghost" size="sm" className="h-7 px-2 py-1 text-xs hover:text-destructive rounded-full">
                         <X size={13} strokeWidth={2.5} className="mr-1" /> Reject
                      </Button>
                      <Button variant="ghost" size="sm" className="h-7 px-2 py-1 text-xs hover:text-primary rounded-full">
                         <Check size={13} strokeWidth={2.5} className="mr-1" /> Accept
                      </Button>
                    </div>
                  </div>
                </CardContent>
              </Card>
            </motion.div>

            {/* Card 3: Smart Synonyms Demo */}
            <motion.div
              ref={card3Ref}
              initial={{ opacity: 0, y: 20 }}
              animate={card3InView ? { opacity: 1, y: 0 } : {}}
              transition={{ duration: 0.6, delay: 0.3 }}
              className="w-full"
            >
              <Card className="flex flex-col min-h-[320px] rounded-xl overflow-visible">
                <CardHeader className="p-6 text-base font-medium">
                  Instant Synonym Finder
                </CardHeader>
                <CardContent className="p-6 text-sm text-muted-foreground flex-grow">
                  <p className="demo-prose-mirror-style relative">
                    <span className="demo-text-base">Find better words with ease. The AI presents contextually</span>
                    <span className="demo-synonym-word-animated" data-word="relevant">
                      relevant
                       <span className="demo-synonym-menu-animated">
                          <span>apt</span>
                          <span>pertinent</span>
                          <span>fitting</span>
                        </span>
                    </span>
                    <span className="demo-text-base"> synonyms.</span>
                  </p>
                </CardContent>
              </Card>
            </motion.div>
          </div>
        </div>
      </section>
      
      {/* Social Proof Section */}
      <section id="social-proof" className="py-20 bg-background">
        <div className="container mx-auto px-6 md:px-8 lg:px-12">
          <div className="text-center mb-16">
            <h2 className={`text-4xl md:text-5xl font-medium ${crimson.className} tracking-tight text-foreground`}>
              Loved by many
            </h2>
            <p className="mt-4 text-lg text-muted-foreground max-w-xl mx-auto">
              Trusted by those who demand the best tools.
            </p>
          </div>
          
          <TooltipProvider>
            <div className="flex flex-col items-center justify-center gap-6 max-w-4xl mx-auto">
              {/* User testimonial */}
              <div className="flex flex-col sm:flex-row items-center justify-center gap-2 sm:gap-3 text-base sm:text-lg text-muted-foreground text-center">
                <span>Used by</span>
                <Link 
                  href="https://twitter.com/dps" 
                  target="_blank" 
                  rel="noopener noreferrer" 
                  className="inline-flex items-center gap-2 font-medium text-blue-600 hover:text-blue-700 transition-colors"
                >
                  <Image 
                    src="/images/dps.jpg" 
                    alt="David Singleton" 
                    width={32} 
                    height={32} 
                    className="size-8 rounded-full object-cover" 
                  />
                  <span>@dps</span>
                </Link>
                <span>the ex-CTO of</span>
                <Image 
                  src="https://upload.wikimedia.org/wikipedia/commons/b/ba/Stripe_Logo%2C_revised_2016.svg" 
                  alt="Stripe" 
                  width={72} 
                  height={28} 
                  className="h-6 w-auto opacity-85" 
                />
              </div>

              {/* Vercel partnership */}
              <div className="flex flex-col sm:flex-row items-center justify-center gap-2 sm:gap-3 text-base sm:text-lg text-muted-foreground text-center">
                <span>Part of the</span>
                <Link
                  href="https://vercel.com/ai-accelerator"
                  target="_blank"
                  rel="noopener noreferrer"
                  className="font-semibold text-foreground hover:underline underline-offset-2 decoration-2"
                >
                  Vercel AI Accelerator
                </Link>
                <Tooltip>
                  <TooltipTrigger asChild>
                    <span className="cursor-pointer text-muted-foreground hover:text-foreground transition-colors">
                      & used by the Vercel team
                    </span>
                  </TooltipTrigger>
                  <TooltipContent side="bottom" className="text-sm font-normal">
                    Including{' '}
                    <a 
                      href="https://twitter.com/leerob" 
                      target="_blank" 
                      rel="noopener noreferrer" 
                      className="font-medium text-blue-600 hover:text-blue-700"
                    >
                      @leerob
                    </a>
                  </TooltipContent>
                </Tooltip>
              </div>
<<<<<<< HEAD

              {/* Open source */}
              <div className="flex flex-col sm:flex-row items-center justify-center gap-3 text-base sm:text-lg text-muted-foreground text-center">
=======
              <div className="flex flex-wrap items-center justify-center gap-x-2.5 gap-y-1 text-base text-muted-foreground">
>>>>>>> b0e9dfa3
                <span>We&apos;re open-source & self-hostable</span>
                <a
                  className="github-button"
                  href="https://github.com/will-lp1/snowleopard"
                  data-icon="octicon-star"
                  data-size="large"
                  data-show-count="true"
                  aria-label="Star will-lp1/snowleopard on GitHub"
                >
                  Star
                </a>
                <Script async defer src="https://buttons.github.io/buttons.js" />
              </div>
            </div>
          </TooltipProvider>

          <div className="mt-12 text-center">
            <Button 
              variant="secondary" 
              size="lg" 
              className="rounded-full px-8 py-3 text-base font-medium" 
              onClick={handleBeginClick}
            >
              Get Started
            </Button>
            <p className="mt-3 text-sm text-muted-foreground">No credit card required</p>
          </div>
        </div>
      </section>

      <footer className="w-full border-t border-border bg-background/80 backdrop-blur-sm py-4 mt-8">
        <div className="container mx-auto px-6 md:px-8 lg:px-12 flex items-center justify-between text-sm text-muted-foreground">
          <span>© {new Date().getFullYear()} Snow Leopard. All rights reserved.</span>
          <Button variant="outline" size="icon" className="size-8 shrink-0" asChild>
            <Link href="https://github.com/will-lp1/snowleopard" target="_blank" rel="noopener noreferrer">
              <Image src="/images/github-logo.png" alt="Github" width={16} height={16} className="dark:invert" />
            </Link>
          </Button>
        </div>
      </footer>
      <style jsx global>{`
        :root {
          --ease-out-quad: cubic-bezier(0.25, 0.46, 0.45, 0.94);
          --ease-out-cubic: cubic-bezier(0.215, 0.610, 0.355, 1.000);
          --ease-out-quart: cubic-bezier(0.165, 0.840, 0.440, 1.000);
        }
        .demo-prose-mirror-style {
          line-height: 1.6;
          min-height: 100px; 
        }

        .demo-text-base {
          color: hsl(var(--foreground));
        }

        /* Inline Suggestion Animation - Streaming Effect */
        .demo-inline-suggestion-animated::after {
          content: attr(data-suggestion);
          color: var(--muted-foreground);
          opacity: 1;
          padding-left: 0.1em;
          display: inline-block;
          overflow: hidden;
          white-space: nowrap;
          width: 0; /* Start with no width */
          vertical-align: bottom;
          animation: streamInSuggestion 1s steps(22, end) 1.2s forwards; /* 22 steps for " a helpful completion." */
        }

        @keyframes streamInSuggestion {
          to { width: 100%; } /* Animate to full width of the content */
        }

        /* Selection Overlay Animation & Enhanced Styling */
        .demo-selected-text-animated {
          animation: highlightText 0.6s 0.7s forwards var(--ease-out-quad);
          background-color: transparent;
          padding: 0.1em 0.2em;
          border-radius: 3px;
          display: inline; /* Or inline-block if needed for specific highlight styles */
        }
        @keyframes highlightText {
          0% { background-color: transparent; box-shadow: 0 0 0 0 rgba(59, 130, 246, 0); }
          30% { background-color: rgba(59, 130, 246, 0.2); box-shadow: 0 0 0 3px rgba(59, 130, 246, 0.1);}
          100% { background-color: rgba(59, 130, 246, 0.2); box-shadow: 0 0 0 0 rgba(59, 130, 246, 0);}
        }
        .demo-suggestion-overlay-animated {
          position: absolute;
          bottom: -0.75rem; /* Position slightly below the card content bottom */
          left: 5%;
          right: 5%;
          background-color: hsl(var(--card));
          border-radius: 0.75rem; 
          padding: 0.625rem; /* Increased from 0.5rem */
          box-shadow: 0 6px 16px -2px rgba(0,0,0,0.1), 0 3px 8px -2px rgba(0,0,0,0.06);
          opacity: 0;
          transform: translateY(calc(100% + 1rem)) scale(0.98);
          animation: slideInOverlayEnhanced 0.6s 1.5s forwards var(--ease-out-quart); /* Delay to 1.5s */
          font-size: 0.875rem;
          display: flex;
          flex-direction: column;
          gap: 0.5rem; /* Increased from 0.375rem */
        }
        .demo-overlay-header {
          display: flex;
          align-items: center;
          padding: 0 0.125rem; 
          gap: 0.375rem;
        }
        .demo-overlay-input-placeholder {
          width: 100%;
          padding: 0.375rem 0.625rem; 
          border-radius: 0.5rem; 
          border: 1px solid hsl(var(--border));
          font-size: 0.75rem;
          color: hsl(var(--muted-foreground));
          background-color: transparent;
          min-height: calc(0.75rem * 1.5 + 0.375rem * 2); /* Approx line height + padding */
          position: relative; /* For caret */
        }
        .demo-overlay-input-placeholder::before { /* Animated text */
          content: "";
          display: inline-block;
          animation: demoInputTyping 2s steps(22, end) 2.2s forwards; /* 22 steps for "Make it more punchy." */
          opacity: 0;
        }
        .demo-overlay-input-placeholder::after { /* Blinking caret */
          content: '|';
          display: inline-block;
          color: var(--foreground);
          animation: demoCaretAnimation 2s linear 2.2s forwards;
          opacity: 0; 
          margin-left: 1px;
        }

        @keyframes demoInputTyping {
          0% { content: ""; opacity: 0;}
          1% { opacity: 1;}
          4.5% { content: "M"; }  9% { content: "Ma"; } 13.5% { content: "Mak"; } 18% { content: "Make"; }
          22.5% { content: "Make "; } 27% { content: "Make i"; } 31.5% { content: "Make it"; } 36% { content: "Make it "; }
          40.5% { content: "Make it m"; } 45% { content: "Make it mo"; } 49.5% { content: "Make it mor"; } 54% { content: "Make it more"; }
          58.5% { content: "Make it more "; } 63% { content: "Make it more p"; } 67.5% { content: "Make it more pu"; } 72% { content: "Make it more pun"; }
          76.5% { content: "Make it more punc"; } 81% { content: "Make it more punch"; } 85.5% { content: "Make it more punchy"; }
          90% { content: "Make it more punchy."; }
          100% { content: "Make it more punchy."; opacity: 1; }
        }

        @keyframes demoCaretAnimation { /* Controls both visibility and blinking */
          0%, 100% { opacity: 0; } /* Ends hidden */
          1% { opacity: 1; } /* Visible when typing starts */
          /* Blinking effect */
          5%, 15%, 25%, 35%, 45%, 55%, 65%, 75%, 85%, 95% { opacity: 1; }
          10%, 20%, 30%, 40%, 50%, 60%, 70%, 80%, 90% { opacity: 0; }
        }

        .demo-overlay-diff-view {
          border: 1px solid hsl(var(--border));
          border-radius: 0.5rem; 
          padding: 0.5rem; 
          font-size: 0.75rem;
          background-color: var(--muted-background-subtle, rgba(0,0,0,0.015));
          min-height: 32px; 
          opacity: 0; /* Initially hidden */
          animation: fadeInDiffView 0.3s ease-out 4.3s forwards; /* Fade in after input typing */
        }

        @keyframes fadeInDiffView {
          to { opacity: 1; }
        }

        .demo-diff-new-text-animated {
          display: inline-block;
          overflow: hidden;
          white-space: nowrap;
          width: 0; /* Start with no width */
          vertical-align: bottom;
          animation: streamInDiffNewText 1s steps(22, end) 4.7s forwards; /* Stream in after diff view fades in */
        }

        @keyframes streamInDiffNewText {
          to { width: max-content; } /* Ensure it takes the full width of its text content */
        }

        html.dark .demo-overlay-diff-view {
            background-color: var(--muted-background-subtle, rgba(255,255,255,0.02));
        }
        .demo-overlay-actions {
          display: flex;
          justify-content: flex-end;
          gap: 0.25rem;
          padding-top: 0.5rem; /* Increased padding */
          border-top: 1px solid hsl(var(--border));
        }

        @keyframes slideInOverlayEnhanced {
          from { opacity: 0; transform: translateY(calc(100% + 1rem)) scale(0.98); }
          to { opacity: 1; transform: translateY(0) scale(1); }
        }

        /* Synonym Plugin Animation */
        .demo-synonym-word-animated {
          display: inline-block;
          position: relative;
          cursor: default;
          margin-left: 0.25em; /* Added for spacing */
          margin-right: 0.25em; /* Added for spacing */
        }
        .demo-synonym-word-animated::before {
          content: '';
          position: absolute;
          top: -2px; left: -2px; right: -2px; bottom: -2px; 
          background-color: transparent;
          border-radius: 3px;
          pointer-events: none;
          animation: synonymLoadingState 0.7s 0.7s forwards var(--ease-out-quad); /* Delay 0.7s */
        }
        @keyframes synonymLoadingState {
          0% { text-decoration: none; background-color: transparent; }
          40%, 60%, 100% { text-decoration: underline dotted var(--muted-foreground); background-color: rgba(100, 100, 100, 0.07); }
        }
        
        .demo-synonym-menu-animated {
          position: absolute;
          left: 50%;
          bottom: 135%; 
          background-color: hsl(var(--popover));
          color: hsl(var(--popover-foreground));
          border: 1px solid hsl(var(--border));
          border-radius: 0.5rem; 
          padding: 7px 9px;
          box-shadow: 0 3px 10px rgba(0,0,0,0.2);
          display: flex;
          gap: 7px;
          font-size: 0.75rem; 
          z-index: 10;
          opacity: 0;
          white-space: nowrap;
          transform: translateX(-50%) translateY(8px) scale(0.95); 
          animation: fadeInSynonymMenu 0.5s 1.6s forwards var(--ease-out-cubic);
        }
        .demo-synonym-menu-animated span {
          padding: 4px 6px; 
          border-radius: 0.375rem; 
          transition: background-color 0.2s, color 0.2s;
        }
        .demo-synonym-menu-animated span:hover {
          background-color: hsl(var(--accent));
          color: hsl(var(--accent-foreground));
        }
        @keyframes fadeInSynonymMenu {
          from { opacity: 0; transform: translateX(-50%) translateY(8px) scale(0.95); }
          to { opacity: 1; transform: translateX(-50%) translateY(0) scale(1); }
        }

        html.dark .demo-overlay-input-placeholder {
            /* border: 1px solid var(--input-border, #374151); Fallback already uses CSS var, explicit now */
            /* color: var(--muted-foreground, #9ca3af); Fallback already uses CSS var, explicit now */
         }

        /* Metallic macOS style frame for hero image */
        .hero-frame {
          border: 8px solid #c0c0c0;
          border-radius: 1rem;
          background: linear-gradient(145deg, #e0e0e0, #f9f9f9);
          padding: 4px;
        }
        html.dark .hero-frame {
          background: linear-gradient(145deg, #1f1f1f, #2c2c2c);
          border-color: #555555;
        }

        /* Initial state: no demo CSS animations until in-view */
        #features .demo-inline-suggestion-animated::after,
        #features .demo-selected-text-animated,
        #features .demo-suggestion-overlay-animated,
        #features .demo-overlay-input-placeholder::before,
        #features .demo-overlay-input-placeholder::after,
        #features .demo-overlay-diff-view,
        #features .demo-diff-new-text-animated,
        #features .demo-synonym-word-animated::before,
        #features .demo-synonym-menu-animated {
          animation: none;
        }
        /* Play animations once when features section enters viewport via Framer Motion useInView */
        #features.in-view .demo-inline-suggestion-animated::after {
          animation: streamInSuggestion 1s steps(22, end) 1.2s forwards;
        }
        #features.in-view .demo-selected-text-animated {
          animation: highlightText 0.6s 0.7s forwards var(--ease-out-quad);
        }
        #features.in-view .demo-suggestion-overlay-animated {
          animation: slideInOverlayEnhanced 0.6s 1.5s forwards var(--ease-out-quart);
        }
        #features.in-view .demo-overlay-input-placeholder::before {
          animation: demoInputTyping 2s steps(22, end) 2.2s forwards;
        }
        #features.in-view .demo-overlay-input-placeholder::after {
          animation: demoCaretAnimation 2s linear 2.2s forwards;
        }
        #features.in-view .demo-overlay-diff-view {
          animation: fadeInDiffView 0.3s ease-out 4.3s forwards;
        }
        #features.in-view .demo-diff-new-text-animated {
          animation: streamInDiffNewText 1s steps(22, end) 4.7s forwards;
        }
        #features.in-view .demo-synonym-word-animated::before {
          animation: synonymLoadingState 0.7s 0.7s forwards var(--ease-out-quad);
        }
        #features.in-view .demo-synonym-menu-animated {
          animation: fadeInSynonymMenu 0.5s 1.6s forwards var(--ease-out-cubic);
        }

        /* Ensure feature cards have no extra hover effects */
        #features .rounded-xl:hover {
          box-shadow: var(--tw-shadow, 0 1px 3px 0 rgba(0,0,0,0.1), 0 1px 2px 0 rgba(0,0,0,0.06)); /* Explicitly set to base shadow if using Tailwind's 'shadow' class */
          transform: none;
        }

        /* Synonym menu styling enhancements */
        .demo-synonym-menu-animated {
          z-index: 20; /* Ensure above other content */
          box-shadow: 0 8px 24px rgba(0,0,0,0.1), 0 2px 8px rgba(0,0,0,0.06);
          border: 1px solid hsl(var(--border));
        }

        /* On mobile, position synonyms menu below the word so it never clips off-screen */
        @media (max-width: 768px) {
          .demo-synonym-menu-animated {
            bottom: auto !important;
            top: 100% !important;
            transform: translateX(-50%) translateY(4px) scale(1) !important;
            margin-top: 0.25rem;
          }
        }

        /* Inline Suggestion 3D Tab Key Styling */
        .inline-suggestion-wrapper {
          display: inline-flex;
          align-items: baseline;
          gap: 0.25rem;
        }
        .inline-tab-icon {
          background: linear-gradient(145deg, #f3f3f3, #e0e0e0);
          border: 1px solid #c0c0c0;
          border-radius: 4px;
          padding: 0.15em 0.5em;
          font-size: 0.75em;
          font-weight: 500;
          color: hsl(var(--muted-foreground));
          box-shadow: 0 2px 0 rgba(0,0,0,0.1), inset 0 1px 0 rgba(255,255,255,0.8);
          opacity: 0;
          animation: fadeInInlineTab 0.3s ease-out 1.3s forwards;
        }
        @keyframes fadeInInlineTab {
          to { opacity: 1; }
        }
        html.dark .inline-tab-icon {
          border-color: #444444;
          box-shadow: 0 2px 0 rgba(0,0,0,0.4), inset 0 1px 0 rgba(255,255,255,0.05);
          color: hsl(var(--muted-foreground));
        }
      `}</style>
    </div>
  );
}<|MERGE_RESOLUTION|>--- conflicted
+++ resolved
@@ -338,13 +338,6 @@
                   </TooltipContent>
                 </Tooltip>
               </div>
-<<<<<<< HEAD
-
-              {/* Open source */}
-              <div className="flex flex-col sm:flex-row items-center justify-center gap-3 text-base sm:text-lg text-muted-foreground text-center">
-=======
-              <div className="flex flex-wrap items-center justify-center gap-x-2.5 gap-y-1 text-base text-muted-foreground">
->>>>>>> b0e9dfa3
                 <span>We&apos;re open-source & self-hostable</span>
                 <a
                   className="github-button"
